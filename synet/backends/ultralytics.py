
from importlib import import_module
from sys import argv

from cv2 import imread, imwrite, resize
from numpy import array
from torch import tensor
from torch.nn import ModuleList
from ultralytics import YOLO
from ultralytics.engine import validator, predictor
from ultralytics.engine.results import Results
from ultralytics.models.yolo import model as yolo_model
from ultralytics.nn import tasks
from ultralytics.nn.autobackend import AutoBackend
from ultralytics.nn.modules.block import DFL as Torch_DFL, Proto as Torch_Proto
from ultralytics.nn.modules.head import (Pose as Torch_Pose,
                                         Detect as Torch_Detect,
                                         Segment as Torch_Segment,
                                         Classify as Torch_Classify)
from ultralytics.utils.ops import non_max_suppression, process_mask
from ultralytics.utils.checks import check_imgsz

from . import Backend as BaseBackend
from ..base import (askeras, Conv2d, ReLU, Upsample, GlobalAvgPool,
                    Dropout, Linear)
from ..layers import Sequential, CoBNRLU
from ..tflite_utils import tf_run, concat_reshape


class DFL(Torch_DFL):
    def __init__(self, c1=16, sm_split=None):
        super().__init__(c1)
        weight = self.conv.weight
        self.conv = Conv2d(c1, 1, 1, bias=False).requires_grad_(False)
        self.conv.conv.weight.data[:] = weight.data
        self.sm_split = sm_split

    def forward(self, x):
        if askeras.use_keras:
            return self.as_keras(x)
        return super().forward(x)

    def as_keras(self, x):
        # b, ay, ax, c = x.shape
        from tensorflow.keras.layers import Reshape, Softmax
        if hasattr(self, "sm_split") and self.sm_split is not None:
            from tensorflow.keras.layers import Concatenate
            assert not (x.shape[0]*x.shape[1]*x.shape[2]*4) % self.sm_split
            x = Reshape((self.sm_split, -1, self.c1))(x)
            # tensorflow really wants to be indented like this.  I relent...
            return Reshape((-1, 4))(
                self.conv(
                    Concatenate(1)([
                        Softmax(-1)(x[:, i:i+1])
                        for i in range(x.shape[1])
                    ])
                )
            )

        return Reshape((-1, 4)
                       )(self.conv(Softmax(-1)(Reshape((-1, 4, self.c1))(x))))


class Proto(Torch_Proto):
    def __init__(self, c1, c_=256, c2=32):
        """arguments understood as in_channels, number of protos, and
        number of masks"""
        super().__init__(c1, c_, c2)
        self.cv1 = CoBNRLU(c1, c_, 3)
        self.upsample = Upsample(scale_factor=2, mode='bilinear')
        self.cv2 = CoBNRLU(c_, c_, 3)
        self.cv3 = CoBNRLU(c_, c2, 1, name='proto')


def generate_anchors(H, W, stride, offset):
    from tensorflow import meshgrid, range, stack, reshape, concat
    from tensorflow.math import ceil
    return concat([stack((reshape((sx + offset) * s, (-1,)),
                          reshape((sy + offset) * s, (-1,))),
                         -1)
                   for s, (sy, sx) in ((s.item(),
                                        meshgrid(range(ceil(H/s)),
                                                 range(ceil(W/s)),
                                                 indexing="ij"))
                                       for s in stride)],
                  -2)


class Detect(Torch_Detect):
    def __init__(self, nc=80, ch=(), sm_split=None, junk=None):
        super().__init__(nc, ch)
        c2 = max((16, ch[0] // 4, self.reg_max * 4))
        self.cv2 = ModuleList(Sequential(Conv2d(x, c2, 3, bias=True),
                                         ReLU(6),
                                         Conv2d(c2, c2, 3, bias=True),
                                         ReLU(6),
                                         Conv2d(c2, 4 * self.reg_max, 1,
                                                bias=True))
                              for x in ch)
        self.cv3 = ModuleList(Sequential(Conv2d(x, x, 3, bias=True),
                                         ReLU(6),
                                         Conv2d(x, x, 3, bias=True),
                                         ReLU(6),
                                         Conv2d(x, self.nc, 1, bias=True))
                              for x in ch)
        if junk is None:
            sm_split = None
        self.dfl = DFL(sm_split=sm_split)

    def forward(self, x):
        if askeras.use_keras:
            return Detect.as_keras(self, x)
        return super().forward(x)

    def as_keras(self, x):
        from tensorflow.keras.layers import Reshape
        from tensorflow import stack
        from tensorflow.keras.layers import (Concatenate, Subtract,
                                             Add, Activation)
        from tensorflow.keras.activations import sigmoid
        ltrb = Concatenate(-2)([self.dfl(cv2(xi)) * s.item()
                                for cv2, xi, s in
                                zip(self.cv2, x, self.stride)])
<<<<<<< HEAD
        anchors = concat([stack((reshape((sx + .5) * s, (-1,)),
                                 reshape((sy + .5) * s, (-1,))),
                                -1)
                          for s, (sy, sx) in ((s.item(),
                                               meshgrid(range(ceil(H/s)),
                                                        range(ceil(W/s)),
                                                        indexing="ij"))
                                              for s in self.stride)],
                         -2)
        anchors = stack([anchors]*ltrb.shape[0])
=======
        H, W = askeras.kwds['imgsz']
        anchors = generate_anchors(H, W, self.stride, .5)                 # Nx2
        anchors = stack([anchors for batch in range(x[0].shape[0])])  # BxNx2
>>>>>>> e5d69c0b
        box1 = Subtract(name="box1")((anchors, ltrb[..., :2]))
        box2 = Add(name="box2")((anchors, ltrb[..., 2:]))
        if askeras.kwds.get("xywh"):
            box1, box2 = (box1 + box2) / 2, box2 - box1

        cls = Activation(sigmoid, name='cls')(
            Concatenate(-2)([
                Reshape((-1, self.nc))(cv3(xi))
                for cv3, xi in zip(self.cv3, x)
            ])
        )
        out = [box1, box2, cls]
        if askeras.kwds.get("quant_export"):
            return out
        # everything after here needs to be implemented by post-processing
        out[:2] = (box/array((W, H)) for box in out[:2])
        return Concatenate(-1)(out)


class Pose(Torch_Pose, Detect):
    def __init__(self, nc, kpt_shape, ch, sm_split=None, junk=None):
        super().__init__(nc, kpt_shape, ch)
        Detect.__init__(self, nc, ch, sm_split, junk=junk)
        self.detect = Detect.forward
        c4 = max(ch[0] // 4, self.nk)
        self.cv4 = ModuleList(Sequential(Conv2d(x, c4, 3),
                                         ReLU(6),
                                         Conv2d(c4, c4, 3),
                                         ReLU(6),
                                         Conv2d(c4, self.nk, 1))
                              for x in ch)

    def forward(self, *args, **kwds):
        if askeras.use_keras:
            return self.as_keras(*args, **kwds)
        return super().forward(*args, **kwds)

    def s(self, stride):
        if self.kpt_shape[1] == 3:
            from tensorflow import constant
            return constant([stride, stride, 1]*self.kpt_shape[0])
        return stride

    def as_keras(self, x):

        from tensorflow.keras.layers import Reshape, Concatenate, Add
        from tensorflow import stack, reshape
        from tensorflow.keras.activations import sigmoid

        if self.kpt_shape[1] == 3:
            presence_chans = [i*3+2 for i in range(17)]
            pres, kpts = zip(*((Reshape((-1, self.kpt_shape[0], 1)
                                        )(presence(xi)),
                                Reshape((-1, self.kpt_shape[0], 2)
                                        )(keypoint(xi)*s*2))
                               for presence, keypoint, xi, s in
                               ((*cv[-1].split_channels(presence_chans),
                                 cv[:-1](xi), s.item())
                                for cv, xi, s in
                                zip(self.cv4, x, self.stride))))
            pres = Concatenate(-3, name="pres")([sigmoid(p) for p in pres])
        else:
            kpts = [Reshape((-1, self.kpt_shape[0], 2))(cv(xi)*s*2)
                    for cv, xi, s in
                    zip(self.cv4, x, self.stride)]
        kpts = Concatenate(-3)(kpts)

        H, W = askeras.kwds['imgsz']
<<<<<<< HEAD
        anchors = concat([stack((reshape(sx * s, (-1, 1)),
                                 reshape(sy * s, (-1, 1))), -1)
                          for s, (sy, sx) in ((s.item(),
                                               meshgrid(trange(ceil(H/s)),
                                                        trange(ceil(W/s)),
                                                        indexing="ij"))
                                              for s in self.stride)],
                         -3)
        anchors = stack([anchors]*kpts.shape[0])
        kpts = Add(name='kpts')((kpts, anchors))
=======
        anchors = generate_anchors(H, W, self.stride, offset=0)       # Nx2
        anchors = reshape(anchors, (-1, 1, 2))                        # Nx1x2
        anchors = stack([anchors for batch in range(x[0].shape[0])])  # BxNx1x2
        kpts = Add(name='kpts')((Concatenate(-3)(kpts), anchors))
>>>>>>> e5d69c0b

        x = self.detect(self, x)

        if askeras.kwds.get("quant_export"):
            if self.kpt_shape[1] == 3:
                return *x, kpts, pres
            return *x, kpts

        # everything after here needs to be implemented by post-processing
        if self.kpt_shape[1] == 3:
            kpts = Concatenate(-1)((kpts, pres))

        return Concatenate(-1)((x, Reshape((-1, self.nk))(kpts)))


class Segment(Torch_Segment, Detect):
    """YOLOv8 Segment head for segmentation models."""

    def __init__(self, nc=80, nm=32, npr=256, ch=(), sm_split=None, junk=None):
        super().__init__(nc, nm, npr, ch)
        Detect.__init__(self, nc, ch, sm_split, junk=junk)
        self.detect = Detect.forward
        self.proto = Proto(ch[0], self.npr, self.nm)  # protos
        c4 = max(ch[0] // 4, self.nm)
        for x in ch:
            if c4 != self.nm:
                print("ultralytics normally uses", c4,
                      "hidden filters.  Using", self.nm, "instead.")
        self.cv4 = ModuleList(Sequential(CoBNRLU(x, self.nm, 3),
                                         CoBNRLU(self.nm, self.nm, 3),
                                         Conv2d(self.nm, nm, 1))
                              for x in ch)

    def forward(self, x):
        if askeras.use_keras:
            return self.as_keras(x)
        return super().forward(x)

    def as_keras(self, x):
        from tensorflow.keras.layers import Reshape, Concatenate
        p = self.proto(x[0])
        mc = Concatenate(-2, name='seg')([Reshape((-1, self.nm))(cv4(xi))
                                          for cv4, xi in zip(self.cv4, x)])
        x = self.detect(self, x)
        if askeras.kwds.get("quant_export"):
            return *x, mc, p
        # everything after here needs to be implemented by post-processing
        return Concatenate(-1)((x, mc)), p


class Classify(Torch_Classify):
    def __init__(self, junk, c1, c2, k=1, s=1, p=None, g=1):
        super().__init__(c1, c2, k=k, s=s, p=p, g=g)
        c_ = 1280
        assert p is None
        self.conv = CoBNRLU(c1, c_, k, s, groups=g)
        self.pool = GlobalAvgPool()
        self.drop = Dropout(p=0.0, inplace=True)
        self.linear = Linear(c_, c2)

    def forward(self, x):
        if askeras.use_keras:
            return self.as_keras(x)
        return super().forward(x)

    def as_keras(self, x):
        from keras.layers import Concatenate, Flatten, Softmax
        if isinstance(x, list):
            x = Concatenate(-1)(x)
        x = self.linear(self.drop(Flatten()(self.pool(self.conv(x)))))
        return x if self.training else Softmax()(x)


class Backend(BaseBackend):

    models = {}
    name = "ultralytics"

    def get_model(self, model_path, full=False):

        model_path = self.maybe_grab_from_zoo(model_path)

        if model_path in self.models:
            model = self.models[model_path]
        else:
            model = self.models[model_path] = YOLO(model_path)

        if full:
            return model
        return model.model

    def get_shape(self, model):
        if isinstance(model, str):
            model = self.get_model(model)
        return model.yaml["image_shape"]

    def patch(self, model_path=None):
        module = import_module("...layers", __name__)
        for name in dir(module):
            if name[0] != "_":
                setattr(tasks, name, getattr(module, name))
        tasks.Concat = module.Cat
        tasks.Pose = Pose
        tasks.Detect = Detect
        tasks.Segment = Segment
        tasks.Classify = Classify
        if model_path is not None and model_path.endswith('tflite'):
            print('SyNet: model provided is tflite.  Modifying validators'
                  ' to anticipate tflite output')
            task_map = yolo_model.YOLO(model_path).task_map
            for task in task_map:
                for mode in 'predictor', 'validator':
                    class Wrap(task_map[task][mode]):
                        def postprocess(self, preds, *args, **kwds):
                            # concate_reshape currently expect ndarry
                            # with batch size of 1, so remove and
                            # re-add batch and tensorship.
                            preds = concat_reshape([p[0].numpy()
                                                    for p in preds],
                                                   self.args.task,
                                                   classes_to_index=False,
                                                   xywh=True)
                            if isinstance(preds, tuple):
                                preds = (tensor(preds[0][None])
                                         .permute(0, 2, 1),
                                         tensor(preds[1][None]))
                            else:
                                preds = tensor(preds[None]).permute(0, 2, 1)
                            return super().postprocess(preds, *args, **kwds)
                    if task != 'classify':
                        task_map[task][mode] = Wrap
            yolo_model.YOLO.task_map = task_map

            def tflite_check_imgsz(*args, **kwds):
                kwds['stride'] = 1
                return check_imgsz(*args, **kwds)

            class TfliteAutoBackend(AutoBackend):
                def __init__(self, *args, **kwds):
                    super().__init__(*args, **kwds)
                    self.output_details.sort(key=lambda x: x['name'])
                    if len(self.output_details) == 1:  # classify
                        num_classes = self.output_details[0]['shape'][-1]
                    else:
                        num_classes = self.output_details[2]['shape'][2]
                    self.kpt_shape = (self.output_details[-1]['shape'][-2], 3)
                    self.names = {k: self.names[k] for k in range(num_classes)}

            validator.check_imgsz = tflite_check_imgsz
            predictor.check_imgsz = tflite_check_imgsz
            validator.AutoBackend = TfliteAutoBackend
            predictor.AutoBackend = TfliteAutoBackend

    def val_post(self, weights, tflite, val_post, conf_thresh=.25,
                 iou_thresh=.7, image_shape=None):
        """Default conf_thresh and iou_thresh (.25 and .75 resp.)
        taken from ultralytics/cfg/default.yaml.

        """

        # load model and image
        print("processing", val_post, "with", weights)
        model = self.get_model(weights, full=True)
        img = imread(val_post)
        if image_shape is not None:
            img = resize(img, (image_shape[::-1]))

        # run th tf model, save plot, and print the values
        print("tflite post processing")
        tf_final = tf_run(tflite, img, conf_thresh, iou_thresh, "ultralytics",
                          task=model.task)
        self.gen_visualization(tf_final, img, val_post, model, "tf_val.png",
                               print_arrs=True)

        # run the pt model, save plot, and print the values
        print("pytorch post processing output")
        pt_final = self.pt_run(model, val_post, conf_thresh, iou_thresh)
        self.gen_visualization(pt_final, img, val_post, model, "pt_val.png",
                               print_arrs=True)

    def gen_visualization(self, model_output, img, img_path, model, out_file,
                          print_arrs=True):

        # interpret model output format
        if isinstance(model_output, tuple):
            pred, proto = model_output
        else:
            pred = model_output

        # optionally, print arrays
        if print_arrs:
            if model.task == 'segment':
                print("proto, every 10^2 pixel, one channel:")
                print("proto shape,", proto.shape)
                print(proto[::10, ::10, 0])
            print("preds after NMS:")
            print(pred)

        # add task-specific options
        kwds = dict()
        if model.task != "classify":
            kwds['boxes'] = pred[:, :6]
        if model.task == "pose":
            kpt_shape = model.model.model[-1].kpt_shape
            kwds['keypoints'] = pred[:, 6:].reshape(-1, *kpt_shape)
        if model.task == "segment":
            kwds['masks'] = process_mask(proto, pred[:, 6:], pred[:, :4],
                                         img.shape[:2], upsample=True)

        # return image
        imwrite(out_file, Results(orig_img=img, path=img_path,
                                  names=model.names, **kwds
                                  ).plot())

    def pt_run(self, model, val_post, conf_thresh, iou_thresh):

        # Run the predictor.
        model(val_post)

        # The predictors saves the last batch to self.batch
        _, im0s, _, _ = model.predictor.batch

        # obtain and interpret output of model when run on the image
        pred = model.predictor.inference(model.predictor.preprocess(im0s))
        if model.task == 'segment':
            pred, proto = pred
            # treating as in
            # ultralytics/ultralytics/models/yolo/segment/predict.py:
            # second output is len 3 if pt, but only 1 if exported
            if len(proto) == 3:
                proto = proto[-1]
            proto = proto[0]

        # Rteurn the result of non-maximum supression -
        preds = non_max_suppression(
            # - on the input processed as in engine/predictor.py, -
            pred,
            # - with the parameters as used in models/yolo/pose/predict.py -
            model.predictor.args.conf,
            model.predictor.args.iou,
            agnostic=model.predictor.args.agnostic_nms,
            max_det=model.predictor.args.max_det,
            classes=model.predictor.args.classes,
            nc=len(model.predictor.model.names)
        )[0]  # - ignoring batch dimension (just one image)
        if model.task == 'segment':
            return preds, proto
        return preds


def main():

    backend = Backend()

    # copy model from zoo if necessary
    for ind, val in enumerate(argv):
        if val.startswith("model="):
            model = backend.maybe_grab_from_zoo(val.split("=")[1])
            argv[ind] = "model="+model
            break
    else:
        raise ValueError("no model specified")

    # add synet ml modules to ultralytics
    backend.patch(model_path=model)

    # add imgsz if not explicitly given
    for val in argv:
        if val.startswith("imgsz="):
            break
    else:
        argv.append(f"imgsz={max(backend.get_shape(model))}")

    # launch ultralytics
    try:
        from ultralytics.cfg import entrypoint
    except:
        from ultralytics.yolo.cfg import entrypoint
    entrypoint()<|MERGE_RESOLUTION|>--- conflicted
+++ resolved
@@ -121,22 +121,9 @@
         ltrb = Concatenate(-2)([self.dfl(cv2(xi)) * s.item()
                                 for cv2, xi, s in
                                 zip(self.cv2, x, self.stride)])
-<<<<<<< HEAD
-        anchors = concat([stack((reshape((sx + .5) * s, (-1,)),
-                                 reshape((sy + .5) * s, (-1,))),
-                                -1)
-                          for s, (sy, sx) in ((s.item(),
-                                               meshgrid(range(ceil(H/s)),
-                                                        range(ceil(W/s)),
-                                                        indexing="ij"))
-                                              for s in self.stride)],
-                         -2)
-        anchors = stack([anchors]*ltrb.shape[0])
-=======
         H, W = askeras.kwds['imgsz']
-        anchors = generate_anchors(H, W, self.stride, .5)                 # Nx2
+        anchors = generate_anchors(H, W, self.stride, .5)             # Nx2
         anchors = stack([anchors for batch in range(x[0].shape[0])])  # BxNx2
->>>>>>> e5d69c0b
         box1 = Subtract(name="box1")((anchors, ltrb[..., :2]))
         box2 = Add(name="box2")((anchors, ltrb[..., 2:]))
         if askeras.kwds.get("xywh"):
@@ -205,23 +192,10 @@
         kpts = Concatenate(-3)(kpts)
 
         H, W = askeras.kwds['imgsz']
-<<<<<<< HEAD
-        anchors = concat([stack((reshape(sx * s, (-1, 1)),
-                                 reshape(sy * s, (-1, 1))), -1)
-                          for s, (sy, sx) in ((s.item(),
-                                               meshgrid(trange(ceil(H/s)),
-                                                        trange(ceil(W/s)),
-                                                        indexing="ij"))
-                                              for s in self.stride)],
-                         -3)
-        anchors = stack([anchors]*kpts.shape[0])
-        kpts = Add(name='kpts')((kpts, anchors))
-=======
         anchors = generate_anchors(H, W, self.stride, offset=0)       # Nx2
         anchors = reshape(anchors, (-1, 1, 2))                        # Nx1x2
         anchors = stack([anchors for batch in range(x[0].shape[0])])  # BxNx1x2
         kpts = Add(name='kpts')((Concatenate(-3)(kpts), anchors))
->>>>>>> e5d69c0b
 
         x = self.detect(self, x)
 
