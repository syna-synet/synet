#!/usr/bin/env python
from argparse import ArgumentParser
<<<<<<< HEAD
from glob import glob
from os.path import splitext, commonpath, dirname, abspath, isdir, join, isabs
from random import shuffle

from cv2 import imread, resize
from keras import Input, Model
from numpy import float32
from numpy.random import rand
from tensorflow import lite, int8
from torch import no_grad

from . import get_model
from .base import askeras
=======
from os.path import splitext, commonpath, dirname, abspath
from keras import Input, Model
from torch import no_grad
from .base import askeras
from . import get_model
from tensorflow import lite, int8
from cv2 import imread, resize
from glob import glob
from numpy import float32
from os.path import isdir, join, isabs
from random import shuffle
from numpy import float32
from numpy.random import rand
try:
    from .yolov5_patches import get_yolov5_model
    from yolov5.utils.general import check_dataset
except ImportError:
    pass
>>>>>>> 29feafbd


def parse_opt():
    """parse_opt() is used to make it compatible with how yolov5
obtains arguments.

    """
    parser = ArgumentParser()
    parser.add_argument("--cfg")
    parser.add_argument("--weights")
    parser.add_argument("--image-shape", nargs=2, type=int)
    parser.add_argument("--data")
    parser.add_argument("--kwds", nargs="+", default=[])
    parser.add_argument("--channels", "-c", default=1, type=int)
    parser.add_argument("--number", "-n", default=500, type=int)
    return parser.parse_args()


def run(image_shape, weights, cfg, data, number, channels, kwds):
    """Entrypoint to quantize.py.  Quantize the model specified by
weights (falling back to cfg), using samples from the data yaml with
image shape image_shape, using only number samples.

    """
    # obtain the pytorch model from weights or cfg, prioritizing weights
    model = get_model(weights or cfg, raw=True)

    # generate keras model
    inp = Input(image_shape+[channels], batch_size=1)
    with askeras(imgsz=image_shape, **dict(s.split("=") for s in kwds)), \
         no_grad():
        kmodel = Model(inp, model(inp))

    # determine output file path
    if not weights and dirname(__file__) == commonpath((__file__,
                                                        abspath(cfg))):
        # if pulling from model zoo, just place a model.tflite in cwd
        out = "model.tflite"
    else:
        # otherwise, use input name, but with swapped out extension
        out = splitext(weights or cfg)[0]+".tflite"

    # quantize the model
    quantize(kmodel, data, image_shape, number, out, channels)


def quantize(kmodel, data, image_shape, N=500, out_path=None, channels=1,
             generator=None):
    """Given a keras model, kmodel, and data yaml at data, quantize
using N samples reshaped to image_shape and place the output model at
out_path.

    """
    # more or less boilerplate code
    converter = lite.TFLiteConverter.from_keras_model(kmodel)
    converter.optimizations = [lite.Optimize.DEFAULT]
    converter.inference_input_type = int8
    converter.inference_output_type = int8

    if generator:
        converter.representative_dataset = generator
    # use our data if given
    elif data is None:
        converter.representative_dataset = \
            lambda: phony_data(image_shape, channels)
    else:
        converter.representative_dataset = \
            lambda: representative_data(data, image_shape, N, channels)
    # quantize
    tflite_quant_model = converter.convert()
    if out_path is None:
        return tflite_quant_model
    # write out tflite
    with open(out_path, "wb") as f:
        f.write(tflite_quant_model)


def representative_data(data, image_shape, N, channels):
    """Obtains dataset from data, samples N samples, and returns those
samples reshaped to image_shape.

    """
    from yolov5.utils.general import check_dataset
    data_dict = check_dataset(data)
    path = data_dict.get('test', data_dict['val'])
    f = []
    for p in path if isinstance(path, list) else [path]:
        if isdir(p):
            f += glob(join(p, "**", "*.*"), recursive=True)
        else:
            f += [t if isabs(t) else join(dirname(p), t)
                  for t in open(p).read().splitlines()]
    shuffle(f)
    for fpth in f[:N]:
        im = imread(fpth)
        if im.shape[-1] != channels:
            assert channels == 1
            im = im.mean(-1, keepdims=True)
        if im.shape[0] != image_shape[0] or im.shape[1] != image_shape[1]:
            im = resize(im, image_shape)
        yield [im.reshape((1, *image_shape, channels)).astype(float32) / 255]


def phony_data(image_shape, channels):
    for _ in range(2):
        yield [rand(1, *image_shape, channels).astype(float32)]<|MERGE_RESOLUTION|>--- conflicted
+++ resolved
@@ -1,39 +1,18 @@
 #!/usr/bin/env python
 from argparse import ArgumentParser
-<<<<<<< HEAD
 from glob import glob
-from os.path import splitext, commonpath, dirname, abspath, isdir, join, isabs
+from os.path import abspath, commonpath, dirname, isabs, isdir, join, splitext
 from random import shuffle
 
 from cv2 import imread, resize
 from keras import Input, Model
 from numpy import float32
 from numpy.random import rand
-from tensorflow import lite, int8
+from tensorflow import int8, lite
 from torch import no_grad
 
 from . import get_model
 from .base import askeras
-=======
-from os.path import splitext, commonpath, dirname, abspath
-from keras import Input, Model
-from torch import no_grad
-from .base import askeras
-from . import get_model
-from tensorflow import lite, int8
-from cv2 import imread, resize
-from glob import glob
-from numpy import float32
-from os.path import isdir, join, isabs
-from random import shuffle
-from numpy import float32
-from numpy.random import rand
-try:
-    from .yolov5_patches import get_yolov5_model
-    from yolov5.utils.general import check_dataset
-except ImportError:
-    pass
->>>>>>> 29feafbd
 
 
 def parse_opt():
