--- conflicted
+++ resolved
@@ -260,12 +260,8 @@
     def __init__(self, max_val=None, name=None):
         super().__init__()
         self.max_val = None if max_val is None else tensor(max_val,
-<<<<<<< HEAD
-                                                           dtype=torch.float)
-=======
                                                            dtype=float)
         self.name = name
->>>>>>> 1c793780
         self.relu = Torch_ReLU()
 
     def forward(self, x):
