--- conflicted
+++ resolved
@@ -8,21 +8,14 @@
 - layers.py should only import from base.py.
 - [chip].py should only import from base.py and layers.py.
 """
-<<<<<<< HEAD
 import keras
 from typing import Tuple, Union, Optional
-from torch.nn import Module
-from torch.nn import Conv2d as Torch_Conv2d
-from torch.nn.functional import pad
 from keras.layers import Conv2D as Keras_Conv2d
-=======
-
 from torch import cat as torch_cat, minimum, tensor
 from torch.nn import (Conv2d as Torch_Conv2d, BatchNorm2d as
                       Torch_Batchnorm, Module, ModuleList as
                       Torch_Modulelist, ReLU as Torch_ReLU)
 from torch.nn.functional import pad
->>>>>>> 29feafbd
 
 
 class AsKeras:
@@ -58,7 +51,6 @@
 
     """
 
-<<<<<<< HEAD
     def __init__(self,
                  in_channels: int,
                  out_channels: int,
@@ -77,10 +69,6 @@
         :param bias:
         :param groups: using for pointwise/depthwise
         """
-=======
-    def __init__(self, in_channels, out_channels, kernel_size, stride=1,
-                 bias=False):
->>>>>>> 29feafbd
         super().__init__()
         if isinstance(kernel_size, int):
             kernel_size = (kernel_size, kernel_size)
@@ -90,7 +78,6 @@
         self.out_channels = out_channels
         self.kernel_size = kernel_size
         self.stride = stride
-<<<<<<< HEAD
         self.padding = padding
         self.groups = groups
         self.conv = Torch_Conv2d(in_channels=in_channels,
@@ -99,40 +86,28 @@
                                  bias=bias,
                                  stride=stride,
                                  groups=self.groups)
-=======
-        self.conv = Torch_Conv2d(in_channels=in_channels,
-                                 out_channels=out_channels,
-                                 kernel_size=kernel_size, bias=bias,
-                                 stride=stride)
->>>>>>> 29feafbd
         self.use_bias = bias
 
     def forward(self, x):
         if askeras.use_keras:
             return self.as_keras(x)
 
+        if not self.padding:
+            return self.conv(x)
+
         # make padding like in tensorflow, which right aligns convolutions.
-<<<<<<< HEAD
-        if self.kernel_size == 3 and self.padding:
-            if self.stride == 1:
-                x = pad(x, (1,1,1,1))
-            elif self.stride == 2:
-                x = pad(x, (x.shape[-1]%2, 1, x.shape[-2]%2, 1))
-=======
->>>>>>> 29feafbd
-
         # radius of the kernel and carry.  Border size + carry.  All in y
-        ry, rcy = divmod(self.kernel_size[0]-1, 2)
-        by, bcy = divmod((x.shape[-2]-1)%self.stride - rcy, 2)
+        ry, rcy = divmod(self.kernel_size[0] - 1, 2)
+        by, bcy = divmod((x.shape[-2] - 1) % self.stride - rcy, 2)
         # radius of the kernel and carry.  Border size + carry.  All in x
-        rx, rcx = divmod(self.kernel_size[1]-1, 2)
-        bx, bcx = divmod((x.shape[-1]-1)%self.stride - rcx, 2)
+        rx, rcx = divmod(self.kernel_size[1] - 1, 2)
+        bx, bcx = divmod((x.shape[-1] - 1) % self.stride - rcx, 2)
         # apply pad
-        return self.conv(pad(x, (rx-bx-bcx, rx-bx, ry-by-bcy, ry-by)))
+        return self.conv(
+            pad(x, (rx - bx - bcx, rx - bx, ry - by - bcy, ry - by)))
 
     def as_keras(self, x):
         assert x.shape[-1] == self.in_channels, (x.shape, self.in_channels)
-<<<<<<< HEAD
         padding_param = 'same' if self.padding else 'valid'
         conv = Keras_Conv2d(filters=self.out_channels,
                             kernel_size=self.kernel_size,
@@ -140,13 +115,6 @@
                             padding=padding_param,
                             use_bias=self.use_bias,
                             groups=self.groups)
-=======
-        from keras.layers import Conv2D as Keras_Conv2d
-        conv = Keras_Conv2d(filters=self.out_channels,
-                            kernel_size=self.kernel_size,
-                            strides=self.stride, padding="same",
-                            use_bias=self.use_bias)
->>>>>>> 29feafbd
         conv.build(x.shape[1:])
         weight = self.conv.weight.detach().numpy().transpose(2, 3, 1, 0)
         conv.set_weights([weight, self.conv.bias.detach().numpy()]
@@ -169,7 +137,6 @@
         return super().__setattr__(name, value)
 
 
-<<<<<<< HEAD
 class DepthwiseConv2d(Conv2d):
     def as_keras(self, x):
         assert x.shape[-1] == self.in_channels, (x.shape, self.in_channels)
@@ -187,8 +154,6 @@
         return depthwise(x)
 
 
-=======
->>>>>>> 29feafbd
 class Grayscale(Module):
     """Training frameworks often fix input channels to 3.  This
 grayscale layer can be added to the beginning of a model to convert to
